--- conflicted
+++ resolved
@@ -488,9 +488,6 @@
     return StrictVersion(tversion)
 
 
-<<<<<<< HEAD
-def get_work_dir(run_dir, work_dir=None, ccp4_jobid=None, ccp4i2_xml=None):
-=======
 def cleanup(directory, csv, results_to_keep):
     """Function to clean up working directory results not reported by GUI"""
     import pandas as pd
@@ -510,8 +507,7 @@
             os.remove(os.path.join(directory, i))
 
 
-def get_work_dir(run_dir, work_dir=None, ccp4_jobid=None):
->>>>>>> 793572e1
+def get_work_dir(run_dir, work_dir=None, ccp4_jobid=None, ccp4i2_xml=None):
     """Figure out the relative working directory by provided options"""
     if work_dir:
         if not os.path.isdir(work_dir):
