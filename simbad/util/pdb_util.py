import logging
import os
import string

import iotbx.pdb
import iotbx.pdb.amino_acid_codes
<<<<<<< HEAD
import iotbx.pdb.mining
=======
import iotbx.pdb.fetch
>>>>>>> b4fb115a
import numpy as np

from simbad.chemistry import atomic_composition, periodic_table
from simbad.db import read_dat

logger = logging.getLogger(__name__)
three2one = iotbx.pdb.amino_acid_codes.one_letter_given_three_letter


class PdbStructure(object):
    def __init__(self, pdbin):
        if pdbin.endswith(".dat"):
            pdb_str = read_dat(pdbin)
            self.pdb_input = iotbx.pdb.input(source_info=None, lines=pdb_str)
        else:
            self.pdb_input = iotbx.pdb.pdb_input(file_name=pdbin)
        self.hierarchy = self.pdb_input.construct_hierarchy()
        try:
            self.crystal_symmetry = self.pdb_input.crystal_symmetry()
        except AssertionError:
            logger.debug('Unable to generate crystal symmetry for %s', pdbin)
            self.crystal_symmetry = None

    @property
    def molecular_weight(self):
        mw = 0
        hydrogen_atoms = 0
        for m in self.hierarchy.models():
            for c in m.chains():
                for rg in c.residue_groups():
                    resseq = None
                    for ag in rg.atom_groups():
                        if ag.resname in iotbx.pdb.amino_acid_codes.one_letter_given_three_letter \
                                and resseq != rg.resseq:
                            resseq = rg.resseq
                            try:
                                hydrogen_atoms += atomic_composition[ag.resname].H
                            except AttributeError:
                                logger.debug("Ignoring non-standard amino acid: %s", ag.resname)
                        for atom in ag.atoms():
                            if ag.resname.strip() == 'HOH' or ag.resname.strip() == 'WAT':
                                pass
                            else:
                                # Be careful, models might not have the last element column
                                if atom.element.strip():
                                    aname = atom.element.strip()
                                else:
                                    aname = atom.name.strip()
                                    aname = aname.translate(None, string.digits)[0]
                                try:
                                    mw += periodic_table[aname].atomic_mass * atom.occ
                                except AttributeError:
                                    try:
                                        aname = ''.join([i for i in aname if not i.isdigit()])
                                        mw += periodic_table[aname].atomic_mass * atom.occ
                                    except AttributeError:
                                        logger.debug("Ignoring non-standard atom type: %s", aname)

        mw += hydrogen_atoms * periodic_table['H'].atomic_mass
        return mw

    @property
    def integration_box(self):
<<<<<<< HEAD
        resolution = iotbx.pdb.mining.extract_best_resolution(self.pdb_input.extract_remark_iii_records(2))
=======
        resolution = float(
            self.pdb_input.extract_remark_iii_records(2)[0].split()[3]
        )
>>>>>>> b4fb115a
        if resolution is None:
            resolution = 2.0
        chain = self.hierarchy.models()[0].chains()[0]
        xyz = np.zeros((chain.atoms_size(), 3))
        for i, atom in enumerate(chain.atoms()):
            xyz[i] = atom.xyz
        diffs = np.asarray([
            np.ptp(xyz[:, 0]),
            np.ptp(xyz[:, 1]),
            np.ptp(xyz[:, 2]),
        ])
        intrad = diffs.min() * 0.75
        x, y, z = diffs + intrad + resolution
        return x.item(), y.item(), z.item(), intrad.item()

    @property
    def nchains(self):
        return len(self.hierarchy.models()[0].chains())

    @property
    def nres(self):
        nres = 0
        for m in self.hierarchy.models():
            for c in m.chains():
                for rg in c.residue_groups():
                    resseq = None
                    for ag in rg.atom_groups():
                        if ag.resname in three2one and resseq != rg.resseq:
                            nres += 1
                            resseq = rg.resseq
        if nres == 0:
            # No standard amino acids in model, check for all e.g. DNA
            for m in self.hierarchy.models():
                for c in m.chains():
                    for _ in c.residue_groups():
                        nres += 1
        return nres

    def keep_first_chain_only(self):
        self.select_chain(0)

    def select_chain(self, chain_idx):
        for i, m in enumerate(self.hierarchy.models()):
            if i != 0:
                self.hierarchy.remove_model(m)
        m = self.hierarchy.models()[0]
        for i, c in enumerate(m.chains()):
            if i != chain_idx:
                m.remove_chain(c)

    def save(self, pdbout, remarks=[]):
        with open(pdbout, 'w') as f_out:
            for remark in remarks:
                f_out.write("REMARK %s" % remark + os.linesep)
            f_out.write(
                self.hierarchy.as_pdb_string(
                    anisou=False, write_scale_records=True, crystal_symmetry=self.crystal_symmetry))


def get_pdb_content(pdb_code):
    """Download iotbx data structure from pdb code

    Parameters
    ----------
    pdb_code : str
        4 letter pdb code

    Returns
    -------
    str
        Content of the downloaded file

    """
    import iotbx.pdb.fetch
    import urllib2

    # Work around until cctbx/cctbx_project#118 in release
    def cctbx_workaround(pdb_code):
        import ssl
        context = ssl._create_unverified_context()
        url_frame = "https://pdb-redo.eu/db/{0}/{0}_final.pdb"
        return urllib2.urlopen(url_frame.format(code), context=context)

    try:
        try:
            content = cctbx_workaround(pdb_code)
        except Exception:
            content = iotbx.pdb.fetch.fetch(pdb_code, data_type='pdb', format='pdb', mirror='pdbe')
        logger.debug("Downloaded PDB entry %s from %s", pdb_code, content.url)
        return content.read()
    except Exception as e:
        logger.critical(e)
        return None<|MERGE_RESOLUTION|>--- conflicted
+++ resolved
@@ -4,11 +4,8 @@
 
 import iotbx.pdb
 import iotbx.pdb.amino_acid_codes
-<<<<<<< HEAD
-import iotbx.pdb.mining
-=======
 import iotbx.pdb.fetch
->>>>>>> b4fb115a
+
 import numpy as np
 
 from simbad.chemistry import atomic_composition, periodic_table
@@ -72,13 +69,7 @@
 
     @property
     def integration_box(self):
-<<<<<<< HEAD
-        resolution = iotbx.pdb.mining.extract_best_resolution(self.pdb_input.extract_remark_iii_records(2))
-=======
-        resolution = float(
-            self.pdb_input.extract_remark_iii_records(2)[0].split()[3]
-        )
->>>>>>> b4fb115a
+        resolution = float(self.pdb_input.extract_remark_iii_records(2)[0].split()[3])
         if resolution is None:
             resolution = 2.0
         chain = self.hierarchy.models()[0].chains()[0]
